from setuptools import setup
from setuptools import find_packages

from os import path
this_directory = path.abspath(path.dirname(__file__))
with open(path.join(this_directory, 'README.md'), encoding='utf-8') as f:
    long_description = f.read()

setup(name='hls4ml',
<<<<<<< HEAD
      version='0.3.1',
=======
      version='0.4.0',
>>>>>>> 521deb1a
      description='Machine learning in FPGAs using HLS',
      long_description=long_description,
      long_description_content_type='text/markdown',
      author='HLS4ML Team',
      author_email='hls4ml.help@gmail.com',
      url='https://github.com/hls-fpga-machine-learning/hls4ml',
      license='Apache 2.0',
      install_requires=['numpy',
                        'six',
                        'pyyaml',
                        'h5py',
                        'onnx>=1.4.0'],
      extras_require={
        'profiling': [
            'pandas',
            'seaborn',
            'matplotlib',
            'tensorflow'
        ]
      },
      scripts=['scripts/hls4ml'],
      include_package_data=True,
      classifiers=[
          'Development Status :: 3 - Alpha',
          'Intended Audience :: Developers',
          'Intended Audience :: Science/Research',
          'License :: OSI Approved :: Apache Software License',
          'Programming Language :: C++',
          'Programming Language :: Python :: 3',
          'Programming Language :: Python :: 3.6',
          'Topic :: Software Development :: Libraries',
          'Topic :: Software Development :: Libraries :: Python Modules'
      ],
      packages=find_packages())<|MERGE_RESOLUTION|>--- conflicted
+++ resolved
@@ -7,11 +7,7 @@
     long_description = f.read()
 
 setup(name='hls4ml',
-<<<<<<< HEAD
-      version='0.3.1',
-=======
       version='0.4.0',
->>>>>>> 521deb1a
       description='Machine learning in FPGAs using HLS',
       long_description=long_description,
       long_description_content_type='text/markdown',
