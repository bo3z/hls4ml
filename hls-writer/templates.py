
dense_config_template = """struct config{index} : nnet::dense_config {{
    static const unsigned n_in = {n_in};
    static const unsigned n_out = {n_out};
    static const unsigned io_type = nnet::{iotype};
    static const unsigned reuse_factor = {reuse};
    static const unsigned n_zeros = {nzeros};
    static const bool store_weights_in_bram = false;
    typedef {accum_t} accum_t;
    typedef {bias_t} bias_t;
    typedef {weight_t} weight_t;
}};\n"""

batchnorm_config_template = """struct config{index} : nnet::batchnorm_config {{
    static const unsigned n_in = {n_in};
    static const unsigned n_filt = {n_filt};
    static const unsigned io_type = nnet::{iotype};
    static const unsigned reuse_factor = {reuse};
    static const bool store_weights_in_bram = false;
<<<<<<< HEAD
    typedef {beta_t} beta_t;
    typedef {scale_t} scale_t;
    typedef {mean_t} mean_t;
=======
    typedef bias_default_t bias_t;
    typedef scale_default_t scale_t;
>>>>>>> a88ab54d
}};\n"""

conv1d_config_template = """struct config{index} : nnet::conv1d_config {{
    static const unsigned pad_left = {pad_left};
    static const unsigned pad_right = {pad_right};
    static const unsigned y_in = {y_in};
    static const unsigned n_chan = {n_chan};
    static const unsigned y_filt = {y_filt};
    static const unsigned n_filt = {n_filt};
    static const unsigned stride = {stride};
    static const unsigned y_out = {y_out};
    static const unsigned reuse_factor = {reuse};
    static const unsigned n_zeros = {nzeros};
    static const bool store_weights_in_bram = false;
    typedef {accum_t} accum_t;
    typedef {bias_t} bias_t;
    typedef {weight_t} weight_t;
}};\n"""

conv2d_config_template = """struct config{index} : nnet::conv2d_config {{
    static const unsigned pad_top = {pad_top};
    static const unsigned pad_bottom = {pad_bottom};
    static const unsigned pad_left = {pad_left};
    static const unsigned pad_right = {pad_right};
    static const unsigned in_height = {in_height};
    static const unsigned in_width = {in_width};
    static const unsigned n_chan = {n_chan};
    static const unsigned filt_height = {filt_height};
    static const unsigned filt_width = {filt_width};
    static const unsigned n_filt = {n_filt};
    static const unsigned stride_height = {stride_height};
    static const unsigned stride_width = {stride_width};
    static const unsigned out_height = {out_height};
    static const unsigned out_width = {out_width};
    static const unsigned reuse_factor = {reuse};
    static const unsigned n_zeros = {nzeros};
    static const bool store_weights_in_bram = false;
    typedef {accum_t} accum_t;
    typedef {bias_t} bias_t;
    typedef {weight_t} weight_t;
}};\n"""

activ_config_template = """struct {type}_config{index} : nnet::activ_config {{
    static const unsigned n_in = {n_in};
    static const unsigned table_size = 1024;
    static const unsigned io_type = nnet::{iotype};
}};\n"""

pooling1d_config_template = """struct config{index} : nnet::pooling1d_config {{
    static const unsigned n_in = {n_in};
    static const unsigned pool_size = {pool_size};
    static const unsigned n_out = {n_out};
    static const unsigned pad_left = {pad_left};
    static const unsigned pad_right = {pad_right};
    static const unsigned stride = {stride};
    static const nnet::Pool_Op pool_op = nnet::{pool_op};
}};\n"""

pooling2d_config_template = """struct config{index} : nnet::pooling2d_config {{
    static const unsigned in_height = {in_height};
    static const unsigned in_width = {in_width};
    static const unsigned n_filt = {n_filt};
    static const unsigned stride_height = {stride_height};
    static const unsigned stride_width = {stride_width};
    static const unsigned pool_height = {pool_height};
    static const unsigned pool_width = {pool_width};
    static const unsigned out_height = {out_height};
    static const unsigned out_width = {out_width};
    static const unsigned pad_top = {pad_top};
    static const unsigned pad_bottom = {pad_bottom};
    static const unsigned pad_left = {pad_left};
    static const unsigned pad_right = {pad_right};
    static const nnet::Pool_Op pool_op = nnet::{pool_op};
    static const unsigned reuse = {reuse};
}};\n"""

merge_config_template = """struct config{index} : nnet::merge_config {{
    static const unsigned n_elem = {n_elem};
}};\n"""

concat_config_template = """struct config{index} : nnet::concat_config {{
    static const unsigned n_elem1_0 = {n_elem1_0};
    static const unsigned n_elem1_1 = {n_elem1_1};
    static const unsigned n_elem1_2 = {n_elem1_2};
    static const unsigned n_elem2_0 = {n_elem2_0};
    static const unsigned n_elem2_1 = {n_elem2_1};
    static const unsigned n_elem2_2 = {n_elem2_2};

    static const unsigned axis = {axis};
}};\n"""

config_templates = {
    'Dense'                  : dense_config_template,
    'BatchNormalization'     : batchnorm_config_template,
    'Conv1D'                 : conv1d_config_template,
    'Conv2D'                 : conv2d_config_template,
    'Activation'             : activ_config_template,
    'ParametrizedActivation' : activ_config_template,
    'PReLU'                  : activ_config_template,
    'Pooling1D'              : pooling1d_config_template,
    'Pooling2D'              : pooling2d_config_template,
    'Merge'                  : merge_config_template,
    'Concatenate'            : concat_config_template,
}

dense_function_template = 'nnet::dense<{input_t}, {output_t}, {config}>({input}, {output}, {w}, {b});'
batchnorm_function_template = 'nnet::normalize<{input_t}, {output_t}, {config}>({input}, {output}, {scale}, {bias});'
conv1d_function_template = 'nnet::conv_1d<{input_t}, {output_t}, {config}>({input}, {output}, {w}, {b});'
conv2d_function_template = 'nnet::conv_2d<{input_t}, {output_t}, {config}>({input}, {output}, {w}, {b});'
activ_function_template = 'nnet::{activation}<{input_t}, {output_t}, {config}>({input}, {output});'
param_activ_function_template = 'nnet::{activation}<{input_t}, {output_t}, {config}>({input}, {param}, {output});'
pooling1d_function_template = 'nnet::pooling1d<{input_t}, {config}>({input}, {output});'
pooling2d_function_template = 'nnet::pooling2d<{input_t}, {config}>({input}, {output});'
merge_function_template = 'nnet::{merge}<{input1_t}, {input2_t}, {output_t}, {config}>({input1}, {input2}, {output});'

function_templates = {
    'Dense'                  : dense_function_template,
    'BatchNormalization'     : batchnorm_function_template,
    'Conv1D'                 : conv1d_function_template,
    'Conv2D'                 : conv2d_function_template,
    'Activation'             : activ_function_template,
    'ParametrizedActivation' : param_activ_function_template,
    'PReLU'                  : param_activ_function_template,
    'Pooling1D'              : pooling1d_function_template,
    'Pooling2D'              : pooling2d_function_template,
    'Merge'                  : merge_function_template,
    'Concatenate'            : merge_function_template,
}

def get_config_template(kind):
    return config_templates.get(kind)

def get_function_template(kind):
    return function_templates.get(kind)<|MERGE_RESOLUTION|>--- conflicted
+++ resolved
@@ -17,14 +17,8 @@
     static const unsigned io_type = nnet::{iotype};
     static const unsigned reuse_factor = {reuse};
     static const bool store_weights_in_bram = false;
-<<<<<<< HEAD
-    typedef {beta_t} beta_t;
+    typedef {bias_t} beta_t;
     typedef {scale_t} scale_t;
-    typedef {mean_t} mean_t;
-=======
-    typedef bias_default_t bias_t;
-    typedef scale_default_t scale_t;
->>>>>>> a88ab54d
 }};\n"""
 
 conv1d_config_template = """struct config{index} : nnet::conv1d_config {{
