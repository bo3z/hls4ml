--- conflicted
+++ resolved
@@ -4,20 +4,15 @@
 import os
 
 def hls_writer(layer_list, yamlConfig):
-    
+
+    filedir = os.path.dirname(os.path.abspath(__file__))
+
     ###################
     ## myproject.cpp
     ###################
 
-    filedir = os.path.dirname(os.path.abspath(__file__))
-    
-<<<<<<< HEAD
-    f = open('../hls-template/firmware/myproject.cpp','r')
+    f = open(os.path.join(filedir,'../hls-template/firmware/myproject.cpp'),'r')
     fout = open('{}/firmware/{}.cpp'.format(yamlConfig['OutputDir'], yamlConfig['ProjectName']),'w')
-=======
-    f = open(os.path.join(filedir,'../hls-template/firmware/myproject.cpp'),'r')
-    fout = open('{}/firmware/myproject.cpp'.format(yamlConfig['OutputDir']),'w')
->>>>>>> 7128ae76
 
     for line in f.readlines():
         #Add headers to weights and biases
@@ -189,13 +184,8 @@
     ## test bench
     ###################
 
-<<<<<<< HEAD
-    f = open('../hls-template/myproject_test.cpp','r')
+    f = open(os.path.join(filedir,'../hls-template/myproject_test.cpp'),'r')
     fout = open('{}/{}_test.cpp'.format(yamlConfig['OutputDir'], yamlConfig['ProjectName']),'w')
-=======
-    f = open(os.path.join(filedir,'../hls-template/myproject_test.cpp'),'r')
-    fout = open('{}/myproject_test.cpp'.format(yamlConfig['OutputDir']),'w')
->>>>>>> 7128ae76
 
     for line in f.readlines():
 
@@ -214,25 +204,12 @@
     f.close()
     fout.close()
 
-    #########################
-    ## adjust include paths
-    #########################
-    f = open(os.path.join(filedir, '../hls-template/build_prj.tcl'),'r')
-    nnetdir = os.path.abspath(os.path.join(filedir, "../nnet_utils"))
-    fout = open(os.path.abspath('{}/build_prj.tcl'.format(yamlConfig['OutputDir'])),'w')
-
-    relpath = os.path.relpath(nnetdir, start=yamlConfig['OutputDir'])
-    for line in f.readlines():
-        newline = line.replace("nnet_utils", relpath)
-        fout.write(newline)
-    f.close()
-    fout.close()
 
     #######################
     ## myproject.h
     #######################
-<<<<<<< HEAD
-    f = open('../hls-template/firmware/myproject.h','r')
+
+    f = open(os.path.join(filedir,'../hls-template/firmware/myproject.h'),'r')
     fout = open('{}/firmware/{}.h'.format(yamlConfig['OutputDir'], yamlConfig['ProjectName']),'w')
 
     for line in f.readlines():
@@ -252,25 +229,24 @@
     #######################
     ## build_prj.tcl
     #######################
-    f = open('../hls-template/build_prj.tcl','r')
+
+    nnetdir = os.path.abspath(os.path.join(filedir, "../nnet_utils"))
+    relpath = os.path.relpath(nnetdir, start=yamlConfig['OutputDir'])
+
+    f = open(os.path.join(filedir,'../hls-template/build_prj.tcl'),'r')
     fout = open('{}/build_prj.tcl'.format(yamlConfig['OutputDir']),'w')
-=======
-    copyfile(os.path.join(filedir, '../hls-template/firmware/myproject.h'), '{}/firmware/myproject.h'.format(yamlConfig['OutputDir']))
-    copyfile(os.path.join(filedir, '../hls-template/myproject.tcl'), '{}/myproject.tcl'.format(yamlConfig['OutputDir']))
->>>>>>> 7128ae76
-
-    for line in f.readlines():
-
-        #Insert numbers
-        if 'myproject' in line:
-            newline = line.replace('myproject',yamlConfig['ProjectName'])
-        elif 'set_part {xc7vx690tffg1927-2}' in line:
-            newline = 'set_part {{{}}}\n'.format(yamlConfig['XilinxPart'])
+
+    for line in f.readlines():
+
+        line = line.replace('myproject',yamlConfig['ProjectName'])
+        line = line.replace('nnet_utils', relpath)
+
+        if 'set_part {xc7vx690tffg1927-2}' in line:
+            line = 'set_part {{{}}}\n'.format(yamlConfig['XilinxPart'])
         elif 'create_clock -period 5 -name default' in line:
-            newline = 'create_clock -period {} -name default\n'.format(yamlConfig['ClockPeriod'])
-        else:
-            newline = line
-        fout.write(newline)
+            line = 'create_clock -period {} -name default\n'.format(yamlConfig['ClockPeriod'])
+
+        fout.write(line)
     f.close()
     fout.close()
 
