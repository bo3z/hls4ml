--- conflicted
+++ resolved
@@ -92,7 +92,6 @@
     def add_bias(self, bias, quantizer=None):
         self.add_weights_variable(name='bias', var_name='b{index}', data=bias, quantizer=quantizer)
 
-<<<<<<< HEAD
 def register_qkeras():
     # Register the layer types to the layer map
     register_layer('ApplyAlpha', ApplyAlpha)
@@ -100,17 +99,10 @@
     # Register the optimization passes
     register_pass('output_rounding_saturation_mode', OutputRoundingSaturationMode)
     register_pass('qkeras_factorize_alpha', QKerasFactorizeAlpha)
-    register_pass('fuse_consecutive_batch_normalization', FuseConsecutiveBatchNormalization) 
+    register_pass('extract_ternary_threshold', ExtractTernaryThreshold)
+    register_pass('fuse_consecutive_batch_normalization', FuseConsecutiveBatchNormalization)
 
     # TODO add ApplyAlpha handlers in backend
-=======
-# register the layer and its templates
-register_layer('ApplyAlpha', ApplyAlpha)
-# TODO ideally: for backend in backends
-for backend in ['Vivado', 'VivadoAccelerator']:
-    temps = templates.get_backend(backend)
-    temps.register_templates('ApplyAlpha', temps.get_function_template('BatchNormalization'), temps.get_config_template('BatchNormalization'), temps.get_include_list('BatchNormalization'))
->>>>>>> 6ea1a1d8
 
 class QKerasFactorizeAlpha(OptimizerPass):
     '''OptimizerPass for extracting alpha "scale" from QKeras quantized layer.
@@ -118,11 +110,7 @@
        and an 'ApplyAlpha' layer is inserted to reapply the scale.
     '''
     def match(self, node):
-<<<<<<< HEAD
-        q_layer = node.class_name in ['Dense', 'Conv1D', 'Conv2D']
-=======
-        q_layer = node.__class__.__name__ in ["Dense", "Conv1D", "Conv2D", "Conv2DBatchnorm"]
->>>>>>> 6ea1a1d8
+        q_layer = node.class_name in ['Dense', 'Conv1D', 'Conv2D', 'Conv2DBatchnorm']
         has_w_quant = node.get_attr('weight_quantizer') is not None 
         has_b_quant = node.get_attr('bias_quantizer') is not None
         has_w_alpha, has_b_alpha = False, False
