--- conflicted
+++ resolved
@@ -51,41 +51,14 @@
 
         self.set_attr('index', self.index)
 
-<<<<<<< HEAD
         self._function_template = self.model.config.backend.get_function_template(self.__class__)
         self._config_template = self.model.config.backend.get_config_template(self.__class__)
         self.weights = AttributeMapping(self.attributes, WeightVariable)
         self.variables = AttributeMapping(self.attributes, TensorVariable)
         self.types = AttributeMapping(self.attributes, NamedType)
 
-        # We set 'accum' precision to match input tensor's precision if 'accum' was not explicitly set
-        def_type_obj, _ = self.model.config.get_precision(self, 'default')
-        acc_type_obj, acc_type_name = self.model.config.get_precision(self, 'accum')
-
-        inp = self.get_input_variable()
-        if inp is not None:
-            inp_type_obj = inp.type.precision
-        else:
-            inp_type_obj = def_type_obj
-
-        if acc_type_obj == def_type_obj: # 'accum' precision not defined in config
-            acc_type_obj = inp_type_obj # use input tensor's precision for 'accum'
-
-        accum_t = NamedType(acc_type_name, acc_type_obj) 
+        accum_t = NamedType(*reversed(self.model.config.get_precision(self, 'accum')))
         self.set_attr('accum_t', accum_t)
-=======
-        self._function_template = self.model.config.backend.get_function_template(self.__class__.__name__)
-        self._config_template = self.model.config.backend.get_config_template(self.__class__.__name__)
-        self.include_list = self.model.config.backend.get_include_list(self.__class__.__name__)
-        self.weights = OrderedDict()
-        self.variables = OrderedDict()
-        self.precision = OrderedDict()
-        accum_t = HLSType(*reversed(self.model.config.get_precision(self, 'accum')))
-        self.precision[accum_t.name] = accum_t
-        self.set_attr('accum_t', accum_t.precision)
-        self.reuse_factor = self.model.config.get_reuse_factor(self)
-        self.target_cycles = self.model.config.get_target_cycles(self)
->>>>>>> 6ea1a1d8
 
         layer_config = self.model.config.get_layer_config(self)
         for config_key, config_value in layer_config.items():
@@ -342,41 +315,14 @@
     ]
 
     def initialize(self):
-<<<<<<< HEAD
-        shape = [self.attributes['n_out']]
-        dims = ['N_LAYER_{}'.format(self.index)]
-        self.add_output_variable(shape, dims)
-        self.add_weights(quantizer=self.get_attr('weight_quantizer'), compression=self.model.config.get_compression(self))
-=======
         shape = self.get_input_variable().shape[:]
         shape[-1] = self.attributes['n_out']
         if len(shape) > 1:
             dims = ['N_LAYER_{}_{}'.format(i, self.index) for i in range(1, len(shape) + 1)]
         else:
             dims = ['N_LAYER_{}'.format(self.index)]
-        compression = self.model.config.get_compression(self)
-        if self.model.config.is_resource_strategy(self):
-            if self.model.config.backend.name in ['Vivado', 'VivadoAccelerator']:
-                self.model.config.backend.set_target_reuse_factor(self)
-                self.model.config.backend.set_closest_reuse_factor(self)
-            if compression:
-                self.set_attr('strategy', 'compressed')
-            else:
-                self.set_attr('strategy', 'resource')
-        else:
-            self.set_attr('strategy', 'latency')
         self.add_output_variable(shape, dims)
-        self.add_weights(quantizer=self.get_attr('weight_quantizer'), compression=compression)
-        index_t = IntegerPrecisionType(width=1, signed=False)
-        if self.model.config.is_resource_strategy(self):
-            if self.model.config.get_compression(self):
-                index_t = self.get_weights('weight').type.index_precision
-            else:
-                if self.model.config.backend.name in ['Vivado', 'VivadoAccelerator']:
-                    self.weights['weight'].data = np.transpose(self.weights['weight'].data)
-                    
-        self.set_attr('index_t', index_t)
->>>>>>> 6ea1a1d8
+        self.add_weights(quantizer=self.get_attr('weight_quantizer'), compression=self.model.config.get_compression(self))
         self.add_bias(quantizer=self.get_attr('bias_quantizer'))
 
     def function_cpp(self):
@@ -426,21 +372,6 @@
         self.add_output_variable(shape, dims)
         self.add_weights(quantizer = self.get_attr('weight_quantizer'))
         self.add_bias(quantizer = self.get_attr('bias_quantizer'))
-<<<<<<< HEAD
-=======
-        if len(self.weights['weight'].data.shape) == 2: # This can happen if we assign weights of Dense layer to 1x1 Conv2D
-            self.weights['weight'].data = np.expand_dims(self.weights['weight'].data, axis=0)
-
-        if self.model.config.is_resource_strategy(self):
-            self.set_attr('strategy', 'resource')
-            if self.model.config.backend.name in ['Vivado', 'VivadoAccelerator']:
-                self.model.config.backend.set_target_reuse_factor(self)
-                self.model.config.backend.set_closest_reuse_factor(self)
-                self.weights['weight'].data = np.transpose(self.weights['weight'].data, axes=[2, 0, 1]) #(W,C,F) => (F,W,C)
-        else:
-            self.set_attr('strategy', 'latency')
-        self.set_attr('implementation', self.model.config.get_conv_implementation(self).lower())
->>>>>>> 6ea1a1d8
 
     def function_cpp(self):
         params = self._default_function_params()
@@ -517,19 +448,6 @@
         self.add_weights_variable(name='zero_bias', var_name='z{index}', data=zero_bias_data)
 
         self.add_bias(quantizer=self.get_attr('bias_quantizer'))
-<<<<<<< HEAD
-=======
-        if self.model.config.is_resource_strategy(self):
-            self.set_attr('strategy', 'resource')
-            if self.model.config.backend.name in ['Vivado', 'VivadoAccelerator']:
-                self.model.config.backend.set_closest_reuse_factor(self)
-                self.weights['depthwise'].data = np.transpose(self.weights['depthwise'].data, axes=[2, 0, 1]) #(W,C,F) => (F,W,C)
-                self.weights['pointwise'].data = np.transpose(self.weights['pointwise'].data, axes=[2, 0, 1]) #(W,C,F) => (F,W,C)
-        else:
-            self.set_attr('strategy', 'latency')
-        self.set_attr('implementation', self.model.config.get_conv_implementation(self).lower())
-        
->>>>>>> 6ea1a1d8
 
     def function_cpp(self):
         params = self._default_function_params()
@@ -651,22 +569,6 @@
         self.add_output_variable(shape, dims)
         self.add_weights(quantizer=self.get_attr('weight_quantizer'))
         self.add_bias(quantizer=self.get_attr('bias_quantizer'))
-<<<<<<< HEAD
-=======
-        if len(self.weights['weight'].data.shape) == 2: # This can happen if we assign weights of Dense layer to 1x1 Conv2D
-            self.weights['weight'].data = np.expand_dims(self.weights['weight'].data, axis=(0,1))
-
-        self.set_attr('implementation', self.model.config.get_conv_implementation(self).lower())
-
-        if self.model.config.is_resource_strategy(self):
-            self.set_attr('strategy', 'resource')
-            if self.model.config.backend.name in ['Vivado', 'VivadoAccelerator']:
-                self.model.config.backend.set_target_reuse_factor(self)
-                self.model.config.backend.set_closest_reuse_factor(self)
-                self.weights['weight'].data = np.transpose(self.weights['weight'].data, axes=[3, 0, 1, 2]) #(H,W,C,F) => (F,H,W,C)
-        else:
-            self.set_attr('strategy', 'latency')
->>>>>>> 6ea1a1d8
 
     def function_cpp(self):
         params = self._default_function_params()
@@ -806,19 +708,6 @@
         self.add_weights_variable(name='zero_bias', var_name='z{index}', data=zero_bias_data)
 
         self.add_bias(quantizer=self.get_attr('bias_quantizer'))
-<<<<<<< HEAD
-=======
-        if self.model.config.is_resource_strategy(self):
-            self.set_attr('strategy', 'resource')
-            if self.model.config.backend.name in ['Vivado', 'VivadoAccelerator']:
-                self.model.config.backend.set_closest_reuse_factor(self)
-                self.weights['depthwise'].data = np.transpose(self.weights['depthwise'].data, axes=[3, 0, 1, 2]) #(H,W,C,F) => (F,H,W,C)
-                self.weights['pointwise'].data = np.transpose(self.weights['pointwise'].data, axes=[3, 0, 1, 2]) #(H,W,C,F) => (F,H,W,C)
-        else:
-            self.set_attr('strategy', 'latency')
-        
-        self.set_attr('implementation', self.model.config.get_conv_implementation(self).lower())
->>>>>>> 6ea1a1d8
 
     def function_cpp(self):
         params = self._default_function_params()
@@ -926,18 +815,6 @@
         self.add_weights_variable(name='weight', var_name='w{index}', data=depthwise_data, quantizer=self.get_attr('depthwise_quantizer'))
 
         self.add_bias(quantizer=self.get_attr('bias_quantizer'))
-<<<<<<< HEAD
-=======
-        if self.model.config.is_resource_strategy(self):
-            self.set_attr('strategy', 'resource')
-            if self.model.config.backend.name in ['Vivado', 'VivadoAccelerator']:
-                self.model.config.backend.set_closest_reuse_factor(self)
-                self.weights['weight'].data = np.transpose(self.weights['weight'].data, axes=[3, 0, 1, 2]) #(H,W,C,F) => (F,H,W,C)
-        else:
-            self.set_attr('strategy', 'latency')
-        
-        self.set_attr('implementation', self.model.config.get_conv_implementation(self).lower())
->>>>>>> 6ea1a1d8
 
 class Pooling1D(Layer):
     _expected_attributes = [
@@ -1197,21 +1074,6 @@
         shape = inp.shape
         dims = inp.dim_names
         self.add_output_variable(shape, dims)
-<<<<<<< HEAD
-
-        self.set_attr('n_in', self.get_input_variable().size())
-
-        if 'table_t' not in self.attributes:
-            self.set_attr('table_t', NamedType(name=self.name + '_table_t', precision=FixedPrecisionType(width=18, integer=8)))
-        #if 'table_size' not in self.attributes:
-        #    self.set_attr('table_size', 1024)
-=======
-        if self.model.config.backend.name in ['Vivado', 'VivadoAccelerator']:
-            if 'table_t' not in self.attributes:
-                self.set_attr('table_t', FixedPrecisionType(width=18, integer=8))
-            if 'table_size' not in self.attributes:
-                self.set_attr('table_size', 1024)
->>>>>>> 6ea1a1d8
 
     def function_cpp(self):
         params = self._default_function_params()
@@ -1264,19 +1126,6 @@
 
     def initialize(self):
         super(Softmax, self).initialize()
-<<<<<<< HEAD
-=======
-        if self.model.config.backend.name in ['Vivado', 'VivadoAccelerator']:
-            if 'exp_table_t' not in self.attributes:
-                self.set_attr('exp_table_t', self.get_attr('table_t'))
-            if 'inv_table_t' not in self.attributes:
-                self.set_attr('inv_table_t', self.get_attr('table_t'))
-            if self.model.config.is_resource_strategy(self):
-                # 'resource' strategy = 'latency' for Softmax
-                self.set_attr('implementation', 'latency')
-            else:
-                self.set_attr('implementation', self.model.config.get_strategy(self).lower())
->>>>>>> 6ea1a1d8
 
 class TernaryTanh(Activation):
     def initialize(self):
