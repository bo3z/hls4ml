--- conflicted
+++ resolved
@@ -162,17 +162,11 @@
     open_solution "solution1"
 }
 catch {config_array_partition -maximum_size 4096}
-<<<<<<< HEAD
 config_compile -name_max_length 80
-set_part {xcku115-flvb2104-2-i}
+set_part $part
 config_schedule -enable_dsp_full_reg=false
-create_clock -period 5 -name default
+create_clock -period $clock_period -name default
 set_clock_uncertainty 12.5% default
-=======
-config_compile -name_max_length 60
-set_part $part
-create_clock -period $clock_period -name default
->>>>>>> 50cf2963
 
 
 if {$opt(csim)} {
