--- conflicted
+++ resolved
@@ -141,52 +141,11 @@
     typename CONFIG_T::accum_t acc[mult_n_out];
     #pragma HLS ARRAY_PARTITION variable=acc complete
 
-<<<<<<< HEAD
-    // Parallel mode
-    #pragma HLS PIPELINE
-    #pragma HLS ARRAY_PARTITION variable=biases complete dim=0
+    #pragma HLS ARRAY_PARTITION variable=weights complete
+    #pragma HLS ARRAY_PARTITION variable=biases complete
 
     // Limit multipliers to control parallelization
     #pragma HLS ALLOCATION operation instances=mul limit=CONFIG_T::multiplier_limit
-
-    // Convolve, saving all multiplication results to accumulate later
-    ConvOutHeight: for(int oh = 0; oh < CONFIG_T::out_height; oh++) {
-        ConvOutWidth: for(int ow = 0; ow < CONFIG_T::out_width; ow++) {
-            ConvFilt: for(int ff = 0; ff < CONFIG_T::n_filt; ff++){
-                ConvChan: for(int cc = 0; cc < CONFIG_T::n_chan; cc++){
-                    ConvFiltHeight: for(int fh = 0; fh < CONFIG_T::filt_height; fh++){
-                        ConvFiltWidth: for(int fw = 0; fw < CONFIG_T::filt_width; fw++){
-
-                            int index_mult = oh*CONFIG_T::out_width*CONFIG_T::n_filt*CONFIG_T::n_chan*CONFIG_T::filt_height*CONFIG_T::filt_width
-                                           + ow*CONFIG_T::n_filt*CONFIG_T::n_chan*CONFIG_T::filt_height*CONFIG_T::filt_width
-                                           + ff*CONFIG_T::n_chan*CONFIG_T::filt_height*CONFIG_T::filt_width
-                                           + cc*CONFIG_T::filt_height*CONFIG_T::filt_width
-                                           + fh*CONFIG_T::filt_width
-                                           + fw;
-
-                                int index_weight = fh*CONFIG_T::filt_width*CONFIG_T::n_chan*CONFIG_T::n_filt
-                                                 + fw*CONFIG_T::n_chan*CONFIG_T::n_filt
-                                                 + cc*CONFIG_T::n_filt
-                                                 + ff;
-
-                                if ((oh*CONFIG_T::stride_height+fh) < CONFIG_T::pad_top
-                                || (oh*CONFIG_T::stride_height+fh) >= (CONFIG_T::pad_top+CONFIG_T::in_height)
-                                || (ow*CONFIG_T::stride_width+fw) < CONFIG_T::pad_left
-                                || (ow*CONFIG_T::stride_width+fw) >= (CONFIG_T::pad_left+CONFIG_T::in_width)) {
-                                    mult[index_mult] = 0;
-                                } else {
-                                    int index_data = (oh*CONFIG_T::stride_height+fh-CONFIG_T::pad_top)*CONFIG_T::in_width*CONFIG_T::n_chan
-                                                   + (ow*CONFIG_T::stride_width+fw-CONFIG_T::pad_left)*CONFIG_T::n_chan
-                                                   + cc;
-                                    mult[index_mult] = data[index_data] * weights[index_weight];
-                                }
-=======
-    #pragma HLS ARRAY_PARTITION variable=weights complete
-    #pragma HLS ARRAY_PARTITION variable=biases complete
->>>>>>> 90d760a0
-
-    int multiplier_limit  = CONFIG_T::n_pixels * (ceil(float(mult_n_in * mult_n_out) / float(CONFIG_T::reuse_factor)) - floor(float(CONFIG_T::mult_config::n_zeros) / float(CONFIG_T::reuse_factor)));
-    CONFIG_T::mult_config::template product<data_T, typename CONFIG_T::mult_config::weight_t>::limit(multiplier_limit);
 
     PartitionLoop:
     for (int i_part = 0; i_part < CONFIG_T::n_partitions; i_part++) {
@@ -198,98 +157,7 @@
         for (unsigned i_pxl = 0; i_pxl < CONFIG_T::n_pixels; i_pxl++) {
             #pragma HLS UNROLL
 
-<<<<<<< HEAD
-    // Accumulate multiplication result
-    AccumOutHeight: for(int oh = 0; oh < CONFIG_T::out_height; oh++) {
-        AccumOutWidth: for(int ow = 0; ow < CONFIG_T::out_width; ow++) {
-            AccumFilt: for(int ff = 0; ff < CONFIG_T::n_filt; ff++) {
-                //Do "dot product" sum within filter and sum over channels
-                AccumChan: for(int cc = 0; cc < CONFIG_T::n_chan; cc++){
-                    AccumDotHeight: for(int fh = 0; fh < CONFIG_T::filt_height; fh++){
-                        AccumDotWidth: for(int fw = 0; fw < CONFIG_T::filt_width; fw++){
-
-                            int index_mult = oh*CONFIG_T::out_width*CONFIG_T::n_filt*CONFIG_T::n_chan*CONFIG_T::filt_height*CONFIG_T::filt_width
-                                           + ow*CONFIG_T::n_filt*CONFIG_T::n_chan*CONFIG_T::filt_height*CONFIG_T::filt_width
-                                           + ff*CONFIG_T::n_chan*CONFIG_T::filt_height*CONFIG_T::filt_width
-                                           + cc*CONFIG_T::filt_height*CONFIG_T::filt_width
-                                           + fh*CONFIG_T::filt_width
-                                           + fw;
-                            int index_acc = oh*CONFIG_T::out_width*CONFIG_T::n_filt
-                                          + ow*CONFIG_T::n_filt
-                                          + ff;
-
-                            acc[index_acc] += mult[index_mult];
-
-                        }//end dot product filter width loop
-                    }//end dot product filter height loop
-                }//end n channel loop
-            }//end n filter loop
-        }//end output width loop
-    }//end output height loop
-
-    // Cast to "res_t" type
-    for(int oh = 0; oh < CONFIG_T::out_height; oh++) {
-        for(int ow = 0; ow < CONFIG_T::out_width; ow++) {
-              for(int ff = 0; ff < CONFIG_T::n_filt; ff++) {
-                int index = oh*CONFIG_T::out_width*CONFIG_T::n_filt + ow*CONFIG_T::n_filt + ff;
-                res[index] = (res_T)(acc[index]);
-            }
-        }
-    }
-
-}//end conv2d
-
-template<class data_T, class res_T, typename CONFIG_T>
-void pointwise_conv_2d_latency_cl(
-    data_T data[CONFIG_T::in_height*CONFIG_T::in_width*CONFIG_T::n_chan],
-    res_T  res[CONFIG_T::out_height*CONFIG_T::out_width*CONFIG_T::n_filt],
-    typename CONFIG_T::weight_t weights[CONFIG_T::n_chan * CONFIG_T::n_filt],
-    typename CONFIG_T::bias_t   biases[CONFIG_T::n_filt])
-{
-
-    typename CONFIG_T::accum_t mult[CONFIG_T::out_height * CONFIG_T::out_width * CONFIG_T::n_filt * CONFIG_T::n_chan];
-    typename CONFIG_T::accum_t acc[CONFIG_T::out_height * CONFIG_T::out_width * CONFIG_T::n_filt];
-
-    #pragma HLS ARRAY_PARTITION variable=mult complete dim=0
-    #pragma HLS ARRAY_PARTITION variable=acc complete dim=0
-
-    // Use a function_instantiate in case it helps to explicitly optimize unchanging weights/biases
-    #pragma HLS function_instantiate variable=weights,biases
-
-    // Parallel mode
-    #pragma HLS PIPELINE
-    #pragma HLS ARRAY_PARTITION variable=biases complete dim=0
-
-    // Limit multipliers to control parallelization
-    #pragma HLS ALLOCATION operation instances=mul limit=CONFIG_T::multiplier_limit
-
-    // Convolve, saving all multiplication results to accumulate later
-    ConvOutHeight: for(int oh = 0; oh < CONFIG_T::out_height; oh++) {
-        ConvOutWidth: for(int ow = 0; ow < CONFIG_T::out_width; ow++) {
-            ConvFilt: for(int ff = 0; ff < CONFIG_T::n_filt; ff++) {
-                ConvChan: for(int cc = 0; cc < CONFIG_T::n_chan; cc++) {
-
-                    int index_mult = oh*CONFIG_T::out_width*CONFIG_T::n_filt*CONFIG_T::n_chan
-                                   + ow*CONFIG_T::n_filt*CONFIG_T::n_chan
-                                   + ff*CONFIG_T::n_chan
-                                   + cc;
-
-                    int index_weight = cc*CONFIG_T::n_filt + ff;
-
-                    if ((oh*CONFIG_T::stride_height) < CONFIG_T::pad_top
-                    || (oh*CONFIG_T::stride_height) >= (CONFIG_T::pad_top+CONFIG_T::in_height)
-                    || (ow*CONFIG_T::stride_width) < CONFIG_T::pad_left
-                    || (ow*CONFIG_T::stride_width) >= (CONFIG_T::pad_left+CONFIG_T::in_width)) {
-                        mult[index_mult] = 0;
-                    } else {
-                        int index_data = (oh*CONFIG_T::stride_height-CONFIG_T::pad_top)*CONFIG_T::in_width*CONFIG_T::n_chan
-                                       + (ow*CONFIG_T::stride_width-CONFIG_T::pad_left)*CONFIG_T::n_chan
-                                       + cc;
-                        mult[index_mult] = data[index_data] * weights[index_weight];
-                    }
-=======
             data_T cache;
->>>>>>> 90d760a0
 
             // Do the matrix-multiply
             Product1: for(int i_in = 0; i_in < mult_n_in; i_in++) {
