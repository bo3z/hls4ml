--- conflicted
+++ resolved
@@ -361,16 +361,10 @@
 template <class input1_T, class input2_T, class res_T, typename CONFIG_T>
 void concatenate1d(hls::stream<input1_T> &data1, hls::stream<input2_T> &data2, hls::stream<res_T> &res) {
     res_T out_data;
-<<<<<<< HEAD
     PRAGMA_DATA_PACK(out_data)
-    ConcatLoop1: for (int i = 0; i < CONFIG_T::n_elem1_0 / input1_T::size; i++) {
-    	#pragma HLS PIPELINE
-=======
-#pragma HLS DATA_PACK variable=out_data
 ConcatLoop1:
     for (int i = 0; i < CONFIG_T::n_elem1_0 / input1_T::size; i++) {
         #pragma HLS PIPELINE
->>>>>>> 7c0a0659
         input1_T in_data1 = data1.read();
     ConcatPack1:
         for (int j = 0; j < input1_T::size; j++) {
