--- conflicted
+++ resolved
@@ -2,12 +2,6 @@
 import os
 import warnings
 
-<<<<<<< HEAD
-from hls4ml.model import ModelGraph
-from hls4ml.utils.config import create_config
-from hls4ml.utils.symbolic_utils import LUTFunction
-from hls4ml.converters.keras_to_hls import keras_to_hls, get_supported_keras_layers, register_keras_layer_handler
-=======
 import yaml
 
 from hls4ml.converters.keras_to_hls import KerasFileReader  # noqa: F401
@@ -15,8 +9,9 @@
 from hls4ml.converters.keras_to_hls import get_supported_keras_layers  # noqa: F401
 from hls4ml.converters.keras_to_hls import parse_keras_model  # noqa: F401
 from hls4ml.converters.keras_to_hls import keras_to_hls, register_keras_layer_handler
+from hls4ml.model import ModelGraph
 from hls4ml.utils.config import create_config
->>>>>>> 4d326d58
+from hls4ml.utils.symbolic_utils import LUTFunction
 
 # ----------Make converters available if the libraries can be imported----------#
 try:
@@ -398,11 +393,18 @@
 
     _check_hls_config(config, hls_config)
 
-<<<<<<< HEAD
     return onnx_to_hls(config)
 
-def convert_from_symbolic_expression(expr, n_symbols=None, lut_functions=None, output_dir='my-hls-test', project_name='myproject', input_data_tb=None,
-                             output_data_tb=None, precision='ap_fixed<16,6>', **kwargs):
+
+def convert_from_symbolic_expression(
+    expr,
+    n_symbols=None,
+    lut_functions=None,
+    output_dir='my-hls-test',
+    project_name='myproject',
+    input_data_tb=None,
+    output_data_tb=None, precision='ap_fixed<16,6>', **kwargs
+):
     import sympy
 
     if not isinstance(expr, (list, set)):
@@ -461,7 +463,4 @@
 
     hls_model = ModelGraph(config, None, layer_list)
 
-    return hls_model
-=======
-    return onnx_to_hls(config)
->>>>>>> 4d326d58
+    return hls_model