import os
import sys

import numpy as np

from hls4ml.backends import FPGABackend
from hls4ml.backends.fpga.fpga_types import APTypeConverter, HLSTypeConverter, VivadoArrayVariableConverter
from hls4ml.model.attributes import ChoiceAttribute, ConfigurableAttribute, TypeAttribute
from hls4ml.model.flow import register_flow
from hls4ml.model.layers import (
    GRU,
    LSTM,
    Conv1D,
    Conv2D,
    Dense,
    DepthwiseConv2D,
    Embedding,
    GarNet,
    GarNetStack,
    GlobalPooling1D,
    GlobalPooling2D,
    Layer,
    Pooling1D,
    Pooling2D,
    SeparableConv1D,
    SeparableConv2D,
    SimpleRNN,
    Softmax,
)
from hls4ml.model.optimizer import get_backend_passes, layer_optimizer
from hls4ml.model.types import FixedPrecisionType, IntegerPrecisionType, NamedType, PackedType
from hls4ml.report import parse_vivado_report
from hls4ml.utils.fixed_point_utils import ceil_log2


class VivadoBackend(FPGABackend):
    def __init__(self):
        super().__init__('Vivado')
        self._register_layer_attributes()
        self._register_flows()

    def _register_layer_attributes(self):
        # Add RNN-specific attributes, recurrent_reuse_factor and static implementation
        rnn_layers = [
            SimpleRNN,
            LSTM,
            GRU,
        ]

        for layer in rnn_layers:
            attrs = self.attribute_map.get(layer, [])
            attrs.append(ConfigurableAttribute('recurrent_reuse_factor', default=1))
            attrs.append(ConfigurableAttribute('static', value_type=bool, default=True))
            attrs.append(ConfigurableAttribute('table_size', default=1024))
            attrs.append(TypeAttribute('table', default=FixedPrecisionType(18, 8)))
            self.attribute_map[layer] = attrs

        # Add ParallelizationFactor to Conv1D/2D
        pf_layers = [
            Conv1D,
            Conv2D,
        ]

        for layer in pf_layers:
            attrs = self.attribute_map.get(layer, [])
            attrs.append(ConfigurableAttribute('parallelization_factor', default=1))
            self.attribute_map[layer] = attrs

        # Add ConvImplementation to Convolution+Pooling layers
        cnn_layers = [Conv1D, Conv2D, SeparableConv1D, SeparableConv2D, DepthwiseConv2D, Pooling1D, Pooling2D]
        for layer in cnn_layers:
            attrs = self.attribute_map.get(layer, [])
            # attrs.append(ConfigurableAttribute('conv_implementation', value_type=str, default='LineBuffer'))
            attrs.append(ChoiceAttribute('conv_implementation', choices=['LineBuffer', 'Encoded'], default='LineBuffer'))
            self.attribute_map[layer] = attrs

<<<<<<< HEAD
        # Add implementation of Dense Resource for all layers that use Dense for matrix mult
        # Handle different implementations of Resource strategy; only makes a difference if strategy == Resource
        # Standard -> nnet_dense_resource.h
        # Unrolled -> Code generation, ignoring zero DSPs and optimizing zero-filled BRAM blocks
        for layer in [Dense] + cnn_layers + rnn_layers:
            attrs = self.attribute_map.get(layer, [])
            attrs.append(
                ChoiceAttribute('dense_resource_implementation', choices=['standard', 'unrolled'], default='standard')
            )
=======
        sep_conv_layers = [SeparableConv1D, SeparableConv2D]
        for layer in sep_conv_layers:
            attrs = self.attribute_map.get(layer, [])
            attrs.append(TypeAttribute('dw_output', default=FixedPrecisionType(18, 8)))
>>>>>>> 033d4382
            self.attribute_map[layer] = attrs

    def _register_flows(self):
        initializers = self._get_layer_initializers()
        init_flow = register_flow('init_layers', initializers, requires=['optimize'], backend=self.name)

        streaming_passes = [
            'vivado:reshape_stream',
            'vivado:clone_output',
            'vivado:insert_zero_padding_before_conv1d',
            'vivado:insert_zero_padding_before_conv2d',
            'vivado:broadcast_stream',
        ]
        streaming_flow = register_flow('streaming', streaming_passes, requires=[init_flow], backend=self.name)

        quantization_passes = [
            'vivado:merge_batch_norm_quantized_tanh',
            'vivado:quantize_dense_output',
            'fuse_consecutive_batch_normalization',
            'vivado:xnor_pooling',
        ]
        quantization_flow = register_flow('quantization', quantization_passes, requires=[init_flow], backend=self.name)

        optimization_passes = [
            'vivado:remove_final_reshape',
            'vivado:optimize_pointwise_conv',
            'vivado:inplace_parallel_reshape',
            'vivado:inplace_stream_flatten',
            'vivado:skip_softmax',
            'vivado:fix_softmax_table_size',
        ]
        optimization_flow = register_flow('optimize', optimization_passes, requires=[init_flow], backend=self.name)

        vivado_types = [
            'vivado:transform_types',
            'vivado:register_bram_weights',
            'vivado:generate_conv_streaming_instructions',
            'vivado:apply_resource_strategy',
            'vivado:generate_conv_im2col',
            'vivado:generate_unrolled_dense_resource',
        ]
        vivado_types_flow = register_flow('specific_types', vivado_types, requires=[init_flow], backend=self.name)

        templates = self._get_layer_templates()
        template_flow = register_flow('apply_templates', self._get_layer_templates, requires=[init_flow], backend=self.name)

        writer_passes = ['make_stamp', 'vivado:write_hls']
        self._writer_flow = register_flow('write', writer_passes, requires=['vivado:ip'], backend=self.name)

        fifo_depth_opt_passes = [
            'vivado:fifo_depth_optimization'
        ] + writer_passes  # After optimization, a new project will be written

        register_flow('fifo_depth_optimization', fifo_depth_opt_passes, requires=['vivado:ip'], backend=self.name)

        all_passes = get_backend_passes(self.name)

        extras = [
            # Ideally this should be empty
            opt_pass
            for opt_pass in all_passes
            if opt_pass
            not in initializers
            + streaming_passes
            + quantization_passes
            + optimization_passes
            + vivado_types
            + templates
            + writer_passes
            + fifo_depth_opt_passes
        ]

        if len(extras) > 0:
            extras_flow = register_flow('extras', extras, requires=[init_flow], backend=self.name)
        else:
            extras_flow = None

        ip_flow_requirements = [
            'optimize',
            init_flow,
            streaming_flow,
            quantization_flow,
            optimization_flow,
            vivado_types_flow,
            extras_flow,
            template_flow,
        ]
        ip_flow_requirements = list(filter(None, ip_flow_requirements))

        self._default_flow = register_flow('ip', None, requires=ip_flow_requirements, backend=self.name)

    def get_default_flow(self):
        return self._default_flow

    def get_writer_flow(self):
        return self._writer_flow

    def create_initial_config(self, part='xcvu13p-flga2577-2-e', clock_period=5, io_type='io_parallel'):
        config = {}

        config['Part'] = part if part is not None else 'xcvu13p-flga2577-2-e'
        config['ClockPeriod'] = clock_period
        config['IOType'] = io_type
        config['HLSConfig'] = {}

        return config

    def build(
        self,
        model,
        reset=False,
        csim=True,
        synth=True,
        cosim=False,
        validation=False,
        export=False,
        vsynth=False,
        fifo_opt=False,
    ):
        if 'linux' in sys.platform:
            found = os.system('command -v vivado_hls > /dev/null')
            if found != 0:
                raise Exception('Vivado HLS installation not found. Make sure "vivado_hls" is on PATH.')

        curr_dir = os.getcwd()
        os.chdir(model.config.get_output_dir())
        vivado_cmd = (
            f'vivado_hls -f build_prj.tcl "reset={reset} '
            f'csim={csim} '
            f'synth={synth} '
            f'cosim={cosim} '
            f'validation={validation} '
            f'export={export} '
            f'vsynth={vsynth} '
            f'fifo_opt={fifo_opt}"'
        )
        os.system(vivado_cmd)
        os.chdir(curr_dir)

        return parse_vivado_report(model.config.get_output_dir())

    def _validate_conv_strategy(self, layer):
        if layer.model.config.pipeline_style.lower() != 'dataflow':
            print(f'WARNING: Layer {layer.name} requires "dataflow" pipeline style. Switching to "dataflow" pipeline style.')
            layer.model.config.pipeline_style = 'dataflow'

    @layer_optimizer(Layer)
    def init_base_layer(self, layer):
        reuse_factor = layer.model.config.get_reuse_factor(layer)
        layer.set_attr('reuse_factor', reuse_factor)

        target_cycles = layer.model.config.get_target_cycles(layer)
        layer.set_attr('target_cycles', target_cycles)

    @layer_optimizer(Dense)
    def init_dense(self, layer):
        index_t = IntegerPrecisionType(width=1, signed=False)
        compression = layer.model.config.get_compression(layer)
        if layer.model.config.is_resource_strategy(layer):
            n_in, n_out = self.get_layer_mult_size(layer)
            self.set_target_reuse_factor(layer)
            self.set_closest_reuse_factor(layer, n_in, n_out)
            if compression:
                layer.set_attr('strategy', 'compressed')
                index_t = layer.get_weights('weight').type.index_precision
            else:
                layer.set_attr('strategy', 'resource')
        else:
            layer.set_attr('strategy', 'latency')
        layer.set_attr('index_t', NamedType(f'layer{layer.index}_index', index_t))
        layer.set_attr('dense_resource_implementation', layer.model.config.get_dense_resource_implementation(layer).lower())

    # TODO consolidate these functions into a single `init_conv`
    @layer_optimizer(Conv1D)
    def init_conv1d(self, layer):
        if len(layer.weights['weight'].data.shape) == 2:  # This can happen if we assign weights of Dense layer to 1x1 Conv1D
            layer.weights['weight'].data = np.expand_dims(layer.weights['weight'].data, axis=(0, 1))

        if layer.model.config.is_resource_strategy(layer):
            layer.set_attr('strategy', 'resource')
            n_in, n_out = self.get_layer_mult_size(layer)
            self.set_target_reuse_factor(layer)
            self.set_closest_reuse_factor(layer, n_in, n_out)
        else:
            layer.set_attr('strategy', 'latency')

        out_width = layer.get_output_variable().shape[0]
        chosen_pf = layer.model.config.get_layer_config_value(layer, 'ParallelizationFactor', 1)
        valid_pf = self.get_valid_conv_partition_splits(1, out_width)
        if chosen_pf not in valid_pf:
            closest_pf = self.get_closest_reuse_factor(valid_pf, chosen_pf)
            valid_pf_str = ','.join(map(str, valid_pf))
            print(
                f'WARNING: Invalid ParallelizationFactor={chosen_pf} in layer "{layer.name}".'
                f'Using ParallelizationFactor={closest_pf} instead. Valid ParallelizationFactor(s): {valid_pf_str}.'
            )
        else:
            closest_pf = chosen_pf
        layer.set_attr('n_partitions', out_width // closest_pf)

        layer.set_attr('implementation', layer.model.config.get_conv_implementation(layer).lower())

        # TODO - Extend unrolled Dense Resource to Conv1D kernels
        layer.set_attr('dense_resource_implementation', 'standard')

        self._validate_conv_strategy(layer)

    @layer_optimizer(SeparableConv1D)
    def init_sepconv1d(self, layer):
        if layer.model.config.is_resource_strategy(layer):
            layer.set_attr('strategy', 'resource')
            n_in, n_out = self.get_layer_mult_size(layer)
            self.set_closest_reuse_factor(layer, n_in, n_out)
        else:
            layer.set_attr('strategy', 'latency')

        layer.set_attr(
            'n_partitions', 1
        )  # TODO Once we have SeparableConv implementation for io_parallel this should be set properly
        layer.set_attr('implementation', layer.model.config.get_conv_implementation(layer).lower())

<<<<<<< HEAD
        # TODO - Extend unrolled Dense Resource to separable Conv1D
        layer.set_attr('dense_resource_implementation', 'standard')
=======
        # Set the output type of the depthwise phase
        dw_out_precision, _ = layer.model.config.get_precision(layer, 'dw_output')
        dw_out_name = layer.name + '_dw_out_t'
        if layer.model.config.get_config_value('IOType') == 'io_stream':
            dw_output_t = PackedType(dw_out_name, dw_out_precision, layer.get_attr('n_chan'), n_pack=1)
        else:
            dw_output_t = NamedType(dw_out_name, dw_out_precision)
        layer.set_attr('dw_output_t', dw_output_t)
>>>>>>> 033d4382

    @layer_optimizer(Conv2D)
    def init_conv2d(self, layer):
        if len(layer.weights['weight'].data.shape) == 2:  # This can happen if we assign weights of Dense layer to 1x1 Conv2D
            layer.weights['weight'].data = np.expand_dims(layer.weights['weight'].data, axis=(0, 1))

        if layer.model.config.is_resource_strategy(layer):
            layer.set_attr('strategy', 'resource')
            self.set_target_reuse_factor(layer)
            n_in, n_out = self.get_layer_mult_size(layer)
            self.set_closest_reuse_factor(layer, n_in, n_out)
        else:
            layer.set_attr('strategy', 'latency')

        out_height = layer.get_output_variable().shape[0]
        out_width = layer.get_output_variable().shape[1]
        chosen_pf = layer.model.config.get_layer_config_value(layer, 'ParallelizationFactor', 1)
        valid_pf = self.get_valid_conv_partition_splits(out_height, out_width)
        if chosen_pf not in valid_pf:
            closest_pf = self.get_closest_reuse_factor(valid_pf, chosen_pf)
            valid_pf_str = ','.join(map(str, valid_pf))
            print(
                f'WARNING: Invalid ParallelizationFactor={chosen_pf} in layer "{layer.name}".'
                f'Using ParallelizationFactor={closest_pf} instead. Valid ParallelizationFactor(s): {valid_pf_str}.'
            )
        else:
            closest_pf = chosen_pf

        layer.set_attr('n_partitions', out_height * out_width // closest_pf)
        layer.set_attr('implementation', layer.model.config.get_conv_implementation(layer).lower())
        layer.set_attr('dense_resource_implementation', layer.model.config.get_dense_resource_implementation(layer).lower())

        self._validate_conv_strategy(layer)

    @layer_optimizer(SeparableConv2D)
    def init_sepconv2d(self, layer):
        if layer.model.config.is_resource_strategy(layer):
            layer.set_attr('strategy', 'resource')
            n_in, n_out = self.get_layer_mult_size(layer)
            self.set_closest_reuse_factor(layer, n_in, n_out)
        else:
            layer.set_attr('strategy', 'latency')

        layer.set_attr(
            'n_partitions', 1
        )  # TODO Once we have SeparableConv implementation for io_parallel this should be set properly
        layer.set_attr('implementation', layer.model.config.get_conv_implementation(layer).lower())

<<<<<<< HEAD
        # TODO - Extend unrolled Dense Resource to separable Conv2D
        layer.set_attr('dense_resource_implementation', 'standard')
=======
        # Set the output type of the depthwise phase
        dw_out_precision, _ = layer.model.config.get_precision(layer, 'dw_output')
        dw_out_name = layer.name + '_dw_out_t'
        if layer.model.config.get_config_value('IOType') == 'io_stream':
            dw_output_t = PackedType(dw_out_name, dw_out_precision, layer.get_attr('n_chan'), n_pack=1)
        else:
            dw_output_t = NamedType(dw_out_name, dw_out_precision)
        layer.set_attr('dw_output_t', dw_output_t)
>>>>>>> 033d4382

    @layer_optimizer(DepthwiseConv2D)
    def init_depconv2d(self, layer):
        if layer.model.config.is_resource_strategy(layer):
            layer.set_attr('strategy', 'resource')
            n_in, n_out = self.get_layer_mult_size(layer)
            self.set_closest_reuse_factor(layer, n_in, n_out)
        else:
            layer.set_attr('strategy', 'latency')

        layer.set_attr(
            'n_partitions', 1
        )  # TODO Once we have SeparableConv implementation for io_parallel this should be set properly
        layer.set_attr('implementation', layer.model.config.get_conv_implementation(layer).lower())

        # TODO - Extend unrolled Dense Resource to depthwise Conv2D
        layer.set_attr('dense_resource_implementation', 'standard')

    def _set_pooling_accum_t(self, layer, pool_size):
        extra_bits = ceil_log2(pool_size)
        accum_t = layer.get_attr('accum_t')
        accum_t.precision.fractional += extra_bits
        accum_t.precision.integer += extra_bits

    @layer_optimizer(Pooling1D)
    def init_pooling1d(self, layer):
        pool_size = layer.get_attr('pool_width')
        self._set_pooling_accum_t(layer, pool_size)

        layer.set_attr('implementation', layer.model.config.get_conv_implementation(layer).lower())

    @layer_optimizer(Pooling2D)
    def init_pooling2d(self, layer):
        pool_size = layer.get_attr('pool_height') * layer.get_attr('pool_width')
        self._set_pooling_accum_t(layer, pool_size)

        layer.set_attr('implementation', layer.model.config.get_conv_implementation(layer).lower())

    @layer_optimizer(GlobalPooling1D)
    def init_global_pooling1d(self, layer):
        pool_size = layer.get_attr('n_in')
        self._set_pooling_accum_t(layer, pool_size)

    @layer_optimizer(GlobalPooling2D)
    def init_global_pooling2d(self, layer):
        pool_size = layer.get_attr('in_height') * layer.get_attr('in_width')
        self._set_pooling_accum_t(layer, pool_size)

    @layer_optimizer(Softmax)
    def init_softmax(self, layer):
        if layer.model.config.get_config_value('IOType') == 'io_parallel':
            assert (
                len(layer.get_input_variable().shape) == 1
            ), 'Softmax with io_parallel strategy cannot be used on multidimensional tensors.'

    @layer_optimizer(Embedding)
    def init_embed(self, layer):
        if layer.attributes['n_in'] is None:
            raise Exception('Input length of Embedding layer must be specified.')

    @layer_optimizer(LSTM)
    def init_lstm(self, layer):
        # TODO Allow getting recurrent reuse factor from the config
        reuse_factor = layer.model.config.get_reuse_factor(layer)
        layer.set_attr('recurrent_reuse_factor', reuse_factor)

        if layer.model.config.is_resource_strategy(layer):
            n_in, n_out, n_in_recr, n_out_recr = self.get_layer_mult_size(layer)
            self.set_closest_reuse_factor(layer, n_in, n_out)
            self.set_closest_reuse_factor(layer, n_in_recr, n_out_recr, attribute='recurrent_reuse_factor')
            layer.set_attr('strategy', 'resource')
        else:
            layer.set_attr('strategy', 'latency')

        layer.set_attr('index_t', NamedType(f'layer{layer.index}_index', IntegerPrecisionType(width=1, signed=False)))

        # TODO - Extend unrolled Dense Resource to recurrent kernels
        layer.set_attr('dense_resource_implementation', 'standard')

    @layer_optimizer(GRU)
    def init_gru(self, layer):
        reuse_factor = layer.model.config.get_reuse_factor(layer)
        layer.set_attr('recurrent_reuse_factor', reuse_factor)

        if layer.model.config.is_resource_strategy(layer):
            n_in, n_out, n_in_recr, n_out_recr = self.get_layer_mult_size(layer)
            self.set_closest_reuse_factor(layer, n_in, n_out)
            self.set_closest_reuse_factor(layer, n_in_recr, n_out_recr, attribute='recurrent_reuse_factor')
            layer.set_attr('strategy', 'resource')
        else:
            layer.set_attr('strategy', 'latency')

        layer.set_attr('index_t', NamedType(f'layer{layer.index}_index', IntegerPrecisionType(width=1, signed=False)))

        # TODO - Extend unrolled Dense Resource to recurrent kernels
        layer.set_attr('dense_resource_implementation', 'standard')

    @layer_optimizer(GarNet)
    def init_garnet(self, layer):
        reuse_factor = layer.attributes['reuse_factor']

        var_converter = VivadoArrayVariableConverter(type_converter=HLSTypeConverter(precision_converter=APTypeConverter()))

        # A bit controversial but we are going to set the partitioning of the input here
        in_layer = layer.model.graph[layer.inputs[0]]
        in_var = layer.get_input_variable(layer.inputs[0])
        partition_factor = in_var.shape[1] * (in_var.shape[0] // reuse_factor)
        in_pragma = ('partition', 'cyclic', partition_factor)
        new_in_var = var_converter.convert(in_var, pragma=in_pragma)
        in_layer.set_attr(layer.inputs[0], new_in_var)

        if layer.attributes['collapse']:
            out_pragma = 'partition'
        else:
            partition_factor = layer._output_features * (layer.attributes['n_vertices'] // reuse_factor)
            out_pragma = ('partition', 'cyclic', partition_factor)

        out_name, out_var = next(iter(layer.variables.items()))
        new_out_var = var_converter.convert(out_var, pragma=out_pragma)

        layer.set_attr(out_name, new_out_var)

    @layer_optimizer(GarNetStack)
    def init_garnet_stack(self, layer):
        self.init_garnet(layer)<|MERGE_RESOLUTION|>--- conflicted
+++ resolved
@@ -74,7 +74,6 @@
             attrs.append(ChoiceAttribute('conv_implementation', choices=['LineBuffer', 'Encoded'], default='LineBuffer'))
             self.attribute_map[layer] = attrs
 
-<<<<<<< HEAD
         # Add implementation of Dense Resource for all layers that use Dense for matrix mult
         # Handle different implementations of Resource strategy; only makes a difference if strategy == Resource
         # Standard -> nnet_dense_resource.h
@@ -84,12 +83,10 @@
             attrs.append(
                 ChoiceAttribute('dense_resource_implementation', choices=['standard', 'unrolled'], default='standard')
             )
-=======
         sep_conv_layers = [SeparableConv1D, SeparableConv2D]
         for layer in sep_conv_layers:
             attrs = self.attribute_map.get(layer, [])
             attrs.append(TypeAttribute('dw_output', default=FixedPrecisionType(18, 8)))
->>>>>>> 033d4382
             self.attribute_map[layer] = attrs
 
     def _register_flows(self):
@@ -311,10 +308,8 @@
         )  # TODO Once we have SeparableConv implementation for io_parallel this should be set properly
         layer.set_attr('implementation', layer.model.config.get_conv_implementation(layer).lower())
 
-<<<<<<< HEAD
         # TODO - Extend unrolled Dense Resource to separable Conv1D
         layer.set_attr('dense_resource_implementation', 'standard')
-=======
         # Set the output type of the depthwise phase
         dw_out_precision, _ = layer.model.config.get_precision(layer, 'dw_output')
         dw_out_name = layer.name + '_dw_out_t'
@@ -323,7 +318,6 @@
         else:
             dw_output_t = NamedType(dw_out_name, dw_out_precision)
         layer.set_attr('dw_output_t', dw_output_t)
->>>>>>> 033d4382
 
     @layer_optimizer(Conv2D)
     def init_conv2d(self, layer):
@@ -372,10 +366,8 @@
         )  # TODO Once we have SeparableConv implementation for io_parallel this should be set properly
         layer.set_attr('implementation', layer.model.config.get_conv_implementation(layer).lower())
 
-<<<<<<< HEAD
         # TODO - Extend unrolled Dense Resource to separable Conv2D
         layer.set_attr('dense_resource_implementation', 'standard')
-=======
         # Set the output type of the depthwise phase
         dw_out_precision, _ = layer.model.config.get_precision(layer, 'dw_output')
         dw_out_name = layer.name + '_dw_out_t'
@@ -384,7 +376,6 @@
         else:
             dw_output_t = NamedType(dw_out_name, dw_out_precision)
         layer.set_attr('dw_output_t', dw_output_t)
->>>>>>> 033d4382
 
     @layer_optimizer(DepthwiseConv2D)
     def init_depconv2d(self, layer):
