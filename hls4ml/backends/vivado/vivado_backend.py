--- conflicted
+++ resolved
@@ -175,20 +175,22 @@
         return self._writer_flow
 
     def create_initial_config(
-<<<<<<< HEAD
         self,
         part='xcvu13p-flga2577-2-e',
         clock_period=5,
+        clock_uncertainty='12.5%', 
         io_type='io_parallel',
         namespace=None,
         write_weights_txt=False,
         write_tar=True,
+        **_,
     ):
         """Create initial configuration of the Vivado backend.
 
         Args:
             part (str, optional): The FPGA part to be used. Defaults to 'xcvu13p-flga2577-2-e'.
             clock_period (int, optional): The clock period. Defaults to 5.
+            clock_uncertainty (str, optional): The clock uncertainty. Defaults to 12.5%.
             io_type (str, optional): Type of implementation used. One of
                 'io_parallel' or 'io_stream'. Defaults to 'io_parallel'.
             namespace (str, optional): If defined, place all generated code within a namespace. Defaults to None.
@@ -199,10 +201,6 @@
         Returns:
             dict: initial configuration.
         """
-=======
-        self, part='xcvu13p-flga2577-2-e', clock_period=5, clock_uncertainty='12.5%', io_type='io_parallel', **_
-    ):
->>>>>>> 4f4b1643
         config = {}
 
         config['Part'] = part if part is not None else 'xcvu13p-flga2577-2-e'
