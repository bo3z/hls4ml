from __future__ import print_function
import tarfile
import yaml
from shutil import copyfile, copytree, rmtree
import numpy as np
import os
import re
import glob
from collections import OrderedDict

from hls4ml.writer.writers import Writer

config_filename = 'hls4ml_config.yml'

class VivadoWriter(Writer):

    def print_array_to_cpp(self, var, odir, write_txt_file=True):
        #######################################
        ## Print weight array to C++
        #######################################

        h_file = open("{}/firmware/weights/{}.h".format(odir,var.name),"w")
        if write_txt_file:
            txt_file = open("{}/firmware/weights/{}.txt".format(odir,var.name),"w")

        #meta data
        h_file.write("//Numpy array shape {}\n".format(var.shape))
        h_file.write("//Min {:.12f}\n".format(np.min(var.min)))
        h_file.write("//Max {:.12f}\n".format(np.max(var.max)))
        h_file.write("//Number of zeros {}\n".format(var.nzeros))
        h_file.write("\n")

        h_file.write("#ifndef {}_H_\n".format(var.name.upper()))
        h_file.write("#define {}_H_\n".format(var.name.upper()))
        h_file.write("\n")

        if write_txt_file:
            h_file.write("#ifndef __SYNTHESIS__\n")
            h_file.write(var.definition_cpp() + ";\n")
            h_file.write("#else\n")

        h_file.write(var.definition_cpp() + " = {")

        #fill c++ array.
        #not including internal brackets for multidimensional case
        sep = ''
        for x in var:
            h_file.write(sep + x)
            if write_txt_file:
                txt_file.write(sep + x)
            sep = ", "
        h_file.write("};\n")
        if write_txt_file:
            h_file.write("#endif\n")
            txt_file.close()
        h_file.write("\n#endif\n")
        h_file.close()

    def write_project_dir(self, model):
        if not os.path.isdir("{}/firmware/weights".format(model.config.get_output_dir())):
            os.makedirs("{}/firmware/weights".format(model.config.get_output_dir()))

    @staticmethod
    def _make_array_pragma(variable):
        """
        Layers in hls_model.py can specify output array partitioning through the `pragma` attribute.
        If `pragma` is a string: options are 'partition', 'reshape', or 'stream'.
        If `pragma` is a tuple: (mode, type, factor) where mode is 'partition' or 'reshape', type is
        'complete', 'cyclic', or 'block', and factor is an integer only used when the type is not 'complete'.
        """
        
        config = variable.pragma
        if type(config) is tuple:
            mode = config[0]
            if mode in ['partition', 'reshape']:
                typ = config[1]
                if typ != 'complete':
                    factor = config[2]
            elif mode == 'stream':
                depth = config[1]
        else:
            mode = config
            typ = 'complete'
            factor = 0

        if mode in ['partition', 'reshape']:
            if typ == 'complete':
                template = '#pragma HLS ARRAY_{mode} variable={name} {type} dim={dim}'
            else:
                template = '#pragma HLS ARRAY_{mode} variable={name} {type} factor={factor} dim={dim}'

            return template.format(mode=mode.upper(), name=variable.name, type=typ, factor=factor, dim=0)

        elif mode == 'stream':
            return '#pragma HLS STREAM variable={name} depth={depth}'.format(name=variable.name, depth=depth)

    def write_project_cpp(self, model):
        ###################
        ## myproject.cpp
        ###################

        filedir = os.path.dirname(os.path.abspath(__file__))
        f = open(os.path.join(filedir,'../templates/vivado/firmware/myproject.cpp'),'r')
        fout = open('{}/firmware/{}.cpp'.format(model.config.get_output_dir(), model.config.get_project_name()),'w')

        model_inputs = model.get_input_variables()
        model_outputs = model.get_output_variables()
        model_brams   = model.get_bram_variables()

        indent = '    '

        for line in f.readlines():
            #Add headers to weights and biases
            if 'myproject' in line:
                newline = line.replace('myproject', model.config.get_project_name())
            elif '//hls-fpga-machine-learning insert header' in line:
<<<<<<< HEAD
                inputs_str = ', '.join([i.definition_cpp(as_reference=True) for i in model_inputs])
                outputs_str = ', '.join([o.definition_cpp(as_reference=True) for o in model_outputs])
=======
                inputs_str = ', '.join([self.variable_definition_cpp(model, i, as_reference=True) for i in model_inputs])
                outputs_str = ', '.join([self.variable_definition_cpp(model, o, as_reference=True) for o in model_outputs])
                brams_str  = ', \n'.join([indent + self.variable_definition_cpp(model, b, as_reference=False) for b in model_brams])
>>>>>>> 6ea1a1d8
                insize_str = ', '.join(['unsigned short &const_size_in_{}'.format(i) for i in range(1, len(model_inputs) + 1)])
                outsize_str = ', '.join(['unsigned short &const_size_out_{}'.format(i) for i in range(1, len(model_outputs) + 1)])

                newline = ''
                newline += indent + inputs_str + ',\n'
                newline += indent + outputs_str + ',\n'
                if len(model_brams) > 0: 
                    newline += brams_str + ',\n'
                newline += indent + insize_str + ',\n'
                newline += indent + outsize_str + '\n'

            elif '//hls-fpga-machine-learning insert load weights' in line:
                newline = line
                for layer in model.get_layers():
                    for w in layer.get_weights():
                        if w.weight_class == 'CompressedWeightVariable':
                            newline += indent + '    nnet::load_compressed_weights_from_txt<{}, {}>({}, "{}.txt");\n'.format(w.type.name, w.nonzeros, w.name, w.name)
                        elif w.weight_class == 'ExponentWeightVariable':
                            newline += indent + '    nnet::load_exponent_weights_from_txt<{}, {}>({}, "{}.txt");\n'.format(w.type.name, w.data_length, w.name, w.name)
                        else:
                            newline += indent + '    nnet::load_weights_from_txt<{}, {}>({}, "{}.txt");\n'.format(w.type.name, w.data_length, w.name, w.name)

            #Add input/output type
            elif '//hls-fpga-machine-learning insert IO' in line:
                newline = line
                all_inputs = [i.cppname for i in model_inputs]
                all_outputs = [o.cppname for o in model_outputs]
                all_brams = [b.cppname for b in model_brams] 
                io_type = model.config.get_config_value("IOType")

                if io_type == 'io_parallel':
                    for i in model_inputs: newline += indent + self._make_array_pragma(i) + '\n'
                    for o in model_outputs: newline += indent + self._make_array_pragma(o) + '\n'
                    # TODO discussed adding a handle for setting the interface mode for individual input and output arrays (16.03.2020)
                    # Probably the handle doesn't need to be exposed to the user but should be just set in hls_model.py
                    newline += indent + '#pragma HLS INTERFACE ap_vld port={},{} \n'.format(','.join(all_inputs), ','.join(all_outputs))
                    if model.config.model_strategy.lower() == 'resource':
                        newline += indent + '#pragma HLS DATAFLOW \n'
                    else:
                        newline += indent + '#pragma HLS PIPELINE \n'
                if io_type == 'io_serial' or io_type == 'io_stream':
                    newline += indent + '#pragma HLS INTERFACE axis port={},{} \n'.format(','.join(all_inputs), ','.join(all_outputs))
                    if all_brams: # No BRAM ports
                        newline += indent + '#pragma HLS INTERFACE bram port={} \n'.format(','.join(all_brams))
                    newline += indent + '#pragma HLS DATAFLOW \n'

                inval_str = '\n    '.join(['const_size_in_{} = {};'.format(i, inp.size_cpp()) for i, inp in enumerate(model_inputs, 1)])
                outval_str = '\n    '.join(['const_size_out_{} = {};'.format(i, out.size_cpp()) for i, out in enumerate(model_outputs, 1)])
                newline += '\n' + indent + inval_str
                newline += '\n' + indent + outval_str
                newline += '\n'

            elif '//hls-fpga-machine-learning insert layers' in line:
                newline = line + '\n'
                inputs = model.get_input_variables()
                outputs = model.get_output_variables()
                for layer in model.get_layers():
                    vars = layer.get_variables()
                    for var in vars:
                        if var not in inputs and var not in outputs:
                            def_cpp = var.definition_cpp()
                            if def_cpp is not None:
                                newline += '    ' + def_cpp + ';\n'
                                if var.pragma:
                                    newline += '    ' + self._make_array_pragma(var) + '\n'
<<<<<<< HEAD
                                if model.config.model_strategy == 'Resource':
                                    newline += '    ' + self._make_stable_pragma(var) + '\n'
                    if 'function_cpp' in layer.attributes:
                        func = layer.get_attr('function_cpp')
                        func = [func]
                    else: # Temporarily support calling function_cpp()
                        func = layer.function_cpp()
=======
                    func = layer.function_cpp()
>>>>>>> 6ea1a1d8
                    if func:
                        if len(func) == 1:
                            newline += '    ' + func[0] + ' // ' + layer.name + '\n'
                        else:
                            newline += '// ' + layer.name + '\n'
                            for line in func:
                                newline += '    ' + line + '\n'
                        if model.config.trace_output and layer.get_attr('Trace', False):
                            newline += '#ifndef __SYNTHESIS__\n'
                            for var in vars:
                                newline += '    nnet::save_layer_output<{}>({}, "{}", {});\n'.format(var.type.name, var.name, layer.name, var.size_cpp())
                            newline += '#endif\n'
                        newline += '\n'

            #Just copy line
            else:
                newline = line

            fout.write(newline)

        f.close()
        fout.close()

    def write_project_header(self, model):
        #######################
        ## myproject.h
        #######################

        filedir = os.path.dirname(os.path.abspath(__file__))
        f = open(os.path.join(filedir,'../templates/vivado/firmware/myproject.h'),'r')
        fout = open('{}/firmware/{}.h'.format(model.config.get_output_dir(), model.config.get_project_name()),'w')

        model_inputs = model.get_input_variables()
        model_outputs = model.get_output_variables()
        model_brams   = model.get_bram_variables()

        indent = '    '

        for line in f.readlines():

            if 'MYPROJECT' in line:
                newline = line.replace('MYPROJECT',format(model.config.get_project_name().upper()))
            elif 'void myproject(' in line:
                newline = 'void {}(\n'.format(model.config.get_project_name())
            elif '//hls-fpga-machine-learning insert header' in line:
<<<<<<< HEAD
                inputs_str = ', '.join([i.definition_cpp(as_reference=True) for i in model_inputs])
                outputs_str = ', '.join([o.definition_cpp(as_reference=True) for o in model_outputs])
=======
                inputs_str = ', '.join([self.variable_definition_cpp(model, i, as_reference=True) for i in model_inputs])
                outputs_str = ', '.join([self.variable_definition_cpp(model, o, as_reference=True) for o in model_outputs])
                brams_str  = ', \n'.join([indent + self.variable_definition_cpp(model, b, as_reference=False) for b in model_brams])
>>>>>>> 6ea1a1d8
                insize_str = ', '.join(['unsigned short &const_size_in_{}'.format(i) for i in range(1, len(model_inputs) + 1)])
                outsize_str = ', '.join(['unsigned short &const_size_out_{}'.format(o) for o in range(1, len(model_outputs) + 1)])

                newline = ''
                newline += indent + inputs_str + ',\n'
                newline += indent + outputs_str + ',\n'
                if len(model_brams) > 0: 
                    newline += brams_str + ',\n'
                newline += indent + insize_str + ',\n'
                newline += indent + outsize_str + '\n'
            else:
                newline = line
            fout.write(newline)

        f.close()
        fout.close()

    def write_defines(self, model):
        filedir = os.path.dirname(os.path.abspath(__file__))
        f = open(os.path.join(filedir,'../templates/vivado/firmware/defines.h'),'r')
        fout = open('{}/firmware/defines.h'.format(model.config.get_output_dir()),'w')

        for line in f.readlines():

            #Insert numbers
            if '//hls-fpga-machine-learning insert numbers' in line:
                newline = line
                numbers = OrderedDict.fromkeys([layer.get_numbers_cpp() for layer in model.get_layers()])
                newline += ''.join(numbers)

            elif '//hls-fpga-machine-learning insert layer-precision' in line:
                newline = line
                all_precision = OrderedDict()
                for layer in model.get_layers():
                    layer_precision = layer.get_layer_precision()
                    all_precision.update(layer_precision)
                for used_type in all_precision.values():
<<<<<<< HEAD
                    newline += used_type.definition_cpp()

=======
                    newline += self.type_definition_cpp(model, used_type)
>>>>>>> 6ea1a1d8
            else:
                newline = line
            fout.write(newline)
        f.close()
        fout.close()

    def write_parameters(self, model):
        filedir = os.path.dirname(os.path.abspath(__file__))
        f = open(os.path.join(filedir,'../templates/vivado/firmware/parameters.h'),'r')
        fout = open('{}/firmware/parameters.h'.format(model.config.get_output_dir()),'w')

        for line in f.readlines():

            if '//hls-fpga-machine-learning insert includes' in line:
                newline = line
                for include in sorted(set(sum((layer.get_attr('include_header', []) for layer in model.get_layers()), []))):
                    newline += '#include "%s"\n' % include

            elif '//hls-fpga-machine-learning insert weights' in line:
                newline = line
                for layer in model.get_layers():
                    for w in layer.get_weights():
                        if w.name not in model.bram_vars.keys():
                            newline += '#include "weights/{}.h"\n'.format(w.name)
                        else:
                            newline += '// #include "weights/{}.h"\n'.format(w.name)

            elif "//hls-fpga-machine-learning insert layer-config" in line:
                newline = line
                for layer in model.get_layers():
                    if 'config_cpp' in layer.attributes:
                        config = layer.get_attr('config_cpp')
                    else: # Temporarily support calling config_cpp()
                        config = layer.config_cpp()
                    if config:
                        newline += '// ' + layer.name + '\n'
                        newline += config + '\n'
            else:
                newline = line
            fout.write(newline)
        f.close()
        fout.close()

    def write_weights(self, model):
        for layer in model.get_layers():
            for weights in layer.get_weights():
                self.print_array_to_cpp(weights, model.config.get_output_dir())
    
    def __make_dat_file(self, original_path, project_path): 
        """
        Convert other input/output data types into a dat file, which is
        a text file with the falttened matrix printed out. Note that ' ' is
        assumed to be the delimiter. 
        """

        #Take in data from current supported data files
        if original_path[-3:] == "npy":
            data = np.load(original_path)
        else:
            raise Exception("Unsupported input/output data files.")

        #Faltten data, just keep first dimension
        data = data.reshape(data.shape[0], -1)

        def print_data(f):
            for i in range(data.shape[0]):
                for j in range(data.shape[1]):
                    f.write(str(data[i][j]) + " ")
                f.write("\n")

        #Print out in dat file
        with open(project_path, "w" ) as f:
            print_data(f)

    def write_test_bench(self, model):
        ###################
        ## test bench
        ###################

        filedir = os.path.dirname(os.path.abspath(__file__))

        if not os.path.exists('{}/tb_data/'.format(model.config.get_output_dir())):
            os.mkdir('{}/tb_data/'.format(model.config.get_output_dir()))
        
        input_data = model.config.get_config_value('InputData')
        output_predictions = model.config.get_config_value('OutputPredictions')
        
        if input_data:
            if input_data[-3:] == "dat":
                copyfile(input_data, '{}/tb_data/tb_input_features.dat'.format(model.config.get_output_dir()))
            else:
                self.__make_dat_file(input_data,'{}/tb_data/tb_input_features.dat'.format(model.config.get_output_dir()))
        
        if output_predictions:
            if output_predictions[-3:] == "dat":
                copyfile(output_predictions, '{}/tb_data/tb_output_predictions.dat'.format(model.config.get_output_dir()))
            else:
                self.__make_dat_file(output_predictions,'{}/tb_data/tb_output_predictions.dat'.format(model.config.get_output_dir()))

        f = open(os.path.join(filedir,'../templates/vivado/myproject_test.cpp'),'r')
        fout = open('{}/{}_test.cpp'.format(model.config.get_output_dir(), model.config.get_project_name()),'w')

        for line in f.readlines():
            indent = ' ' * (len(line) - len(line.lstrip(' ')))

            #Insert numbers
            if 'myproject' in line:
                newline = line.replace('myproject', model.config.get_project_name())
            elif '//hls-fpga-machine-learning insert bram' in line:
                newline = line
                for bram in model.get_bram_variables():
                    newline += '#include \"firmware/weights/{}.h\"\n'.format(bram.cppname)
            elif '//hls-fpga-machine-learning insert data' in line:
                newline = line
                offset = 0
                # for bram in model.get_bram_variables():
                #     newline += bram.definition_cpp()+';\n'
                for inp in model.get_input_variables():
                    newline += '      ' + inp.definition_cpp() + ';\n'
                    newline += '      nnet::copy_data<float, {}, {}, {}>(in, {});\n'.format(inp.type.name, offset, inp.size_cpp(), inp.cppname)
                    offset += inp.size()
                for out in model.get_output_variables():
                    newline += '      ' + out.definition_cpp() + ';\n'
            elif '//hls-fpga-machine-learning insert zero' in line:
                newline = line
                for inp in model.get_input_variables():
                    newline += '    ' + inp.definition_cpp() + ';\n'
                    newline += '    nnet::fill_zero<{}, {}>({});\n'.format(inp.type.name, inp.size_cpp(), inp.cppname)
                for out in model.get_output_variables():
                    newline += '    ' + out.definition_cpp() + ';\n'
            elif '//hls-fpga-machine-learning insert top-level-function' in line:
                newline = line

                size_str = indent + 'unsigned short {},{};\n'
                input_size_vars = ','.join(['size_in{}'.format(i) for i in range(1, len(model.get_input_variables()) + 1)])
                output_size_vars = ','.join(['size_out{}'.format(o) for o in range(1, len(model.get_output_variables()) + 1)])
                newline += size_str.format(input_size_vars, output_size_vars)

                input_vars = ','.join([i.cppname for i in model.get_input_variables()])
                output_vars = ','.join([o.cppname for o in model.get_output_variables()])
                bram_vars   =','.join([b.cppname for b in model.get_bram_variables()]) 

                # Concatenate the input, output, and bram variables. Filter out empty/null values
                all_vars = ','.join(filter(None, [input_vars, output_vars, bram_vars]))

                top_level = indent + '{}({},{},{});\n'.format(model.config.get_project_name(), all_vars, input_size_vars, output_size_vars)
                
                newline += top_level
            elif '//hls-fpga-machine-learning insert predictions' in line:
                newline = line
                for out in model.get_output_variables():
                    newline += indent + 'for(int i = 0; i < {}; i++) {{\n'.format(out.size_cpp())
                    newline += indent + '  std::cout << pr[i] << " ";\n'
                    newline += indent + '}\n'
                    newline += indent + 'std::cout << std::endl;\n'
            elif '//hls-fpga-machine-learning insert tb-output' in line:
                newline = line
                for out in model.get_output_variables():
                    newline += indent + 'nnet::print_result<{}, {}>({}, fout);\n'.format(out.type.name, out.size_cpp(), out.cppname) #TODO enable this
            elif '//hls-fpga-machine-learning insert output' in line or '//hls-fpga-machine-learning insert quantized' in line:
                newline = line
                for out in model.get_output_variables():
                    newline += indent + 'nnet::print_result<{}, {}>({}, std::cout, true);\n'.format(out.type.name, out.size_cpp(), out.cppname)
            else:
                newline = line
            fout.write(newline)
        f.close()
        fout.close()

    def write_bridge(self, model):
        ###################
        # c++-python bridge
        ###################

        filedir = os.path.dirname(os.path.abspath(__file__))
        f = open(os.path.join(filedir,'../templates/vivado/myproject_bridge.cpp'),'r')
        fout = open('{}/{}_bridge.cpp'.format(model.config.get_output_dir(), model.config.get_project_name()),'w')

        model_inputs = model.get_input_variables()
        model_outputs = model.get_output_variables()
        model_brams   = model.get_bram_variables()

        indent = '    '

        for line in f.readlines():

            if 'MYPROJECT' in line:
                newline = line.replace('MYPROJECT', format(model.config.get_project_name().upper()))
            elif 'myproject' in line:
                newline = line.replace('myproject', format(model.config.get_project_name()))
            elif '//hls-fpga-machine-learning insert bram' in line:
                newline = line
                for bram in model_brams:
                    newline += '#include \"firmware/weights/{}.h\"\n'.format(bram.cppname)
            elif '//hls-fpga-machine-learning insert header' in line:
                dtype = line.split('#', 1)[1].strip()
                inputs_str = ', '.join(['{type} {name}[{shape}]'.format(type=dtype, name=i.cppname, shape=i.size_cpp()) for i in model_inputs])
                outputs_str = ', '.join(['{type} {name}[{shape}]'.format(type=dtype, name=o.cppname, shape=o.size_cpp()) for o in model_outputs])
                insize_str = ', '.join(['unsigned short &const_size_in_{}'.format(i) for i in range(1, len(model_inputs) + 1)])
                outsize_str = ', '.join(['unsigned short &const_size_out_{}'.format(o) for o in range(1, len(model_outputs) + 1)])

                newline = ''
                newline += indent + inputs_str + ',\n'
                newline += indent + outputs_str + ',\n'
                newline += indent + insize_str + ',\n'
                newline += indent + outsize_str + '\n'
            elif '//hls-fpga-machine-learning insert wrapper' in line:
                dtype = line.split('#', 1)[1].strip()
                newline = ''
                for i in model_inputs:
                    newline += indent + '{var};\n'.format(var=i.definition_cpp(name_suffix='_ap'))
                    newline += indent + 'nnet::convert_data<{}, {}, {}>({}, {}_ap);\n'.format(dtype, i.type.name, i.size_cpp(), i.cppname, i.cppname)
                newline += '\n'
                
                for o in model_outputs:
                    newline += indent + '{var};\n'.format(var=o.definition_cpp(name_suffix='_ap'))
                
                newline += '\n'

                input_size_vars = ','.join(['const_size_in_{}'.format(i) for i in range(1, len(model.get_input_variables()) + 1)])
                output_size_vars = ','.join(['const_size_out_{}'.format(o) for o in range(1, len(model.get_output_variables()) + 1)])
                input_vars = ','.join([i.cppname + '_ap' for i in model.get_input_variables()])
                bram_vars   =','.join([b.cppname for b in model.get_bram_variables()]) 
                output_vars = ','.join([o.cppname + '_ap' for o in model.get_output_variables()])
                
                # Concatenate the input, output, and bram variables. Filter out empty/null values
                all_vars = ','.join(filter(None, [input_vars, output_vars, bram_vars]))

                top_level = indent + '{}({},{},{});\n'.format(model.config.get_project_name(), all_vars, input_size_vars, output_size_vars)
                newline += top_level

                newline += '\n'

                for o in model_outputs:
                    newline += indent + 'nnet::convert_data<{}, {}, {}>({}_ap, {});\n'.format(o.type.name, dtype, o.size_cpp(), o.cppname, o.cppname)
            elif '//hls-fpga-machine-learning insert trace_outputs' in line:
                newline = ''
                for layer in model.get_layers():
                    if 'function_cpp' in layer.attributes:
                        func = layer.get_attr('function_cpp')
                    else: # Temporarily support calling function_cpp()
                        func = layer.function_cpp()
                    if func and model.config.trace_output and layer.get_attr('Trace', False):
                            vars = layer.get_variables()
                            for var in vars:
                                newline += indent + 'nnet::trace_outputs->insert(std::pair<std::string, void *>("{}", (void *) malloc({} * element_size)));\n'.format(layer.name, var.size_cpp())
                    
            else:
                newline = line
            fout.write(newline)

        f.close()
        fout.close()

    def write_build_script(self, model):
        ###################
        # build_prj.tcl
        ###################

        filedir = os.path.dirname(os.path.abspath(__file__))

        f = open(os.path.join(filedir,'../templates/vivado/build_prj.tcl'),'r')
        fout = open('{}/build_prj.tcl'.format(model.config.get_output_dir()),'w')

        for line in f.readlines():

            line = line.replace('myproject',model.config.get_project_name())

            if 'set_part {xcku115-flvb2104-2-i}' in line:
                line = 'set_part {{{}}}\n'.format(model.config.get_config_value('Device'))
            elif 'create_clock -period 5 -name default' in line:
                line = 'create_clock -period {} -name default\n'.format(model.config.get_config_value('ClockPeriod'))

            fout.write(line)
        f.close()
        fout.close()


        ###################
        # vivado_synth.tcl
        ###################

        f = open(os.path.join(filedir,'../templates/vivado/vivado_synth.tcl'),'r')
        fout = open('{}/vivado_synth.tcl'.format(model.config.get_output_dir()),'w')
        for line in f.readlines():
            line = line.replace('myproject', model.config.get_project_name())
            if '-part' in line:
                line = 'synth_design -top {} -part {}\n'.format(model.config.get_project_name(), model.config.get_config_value('Device'))

            fout.write(line)
        f.close()
        fout.close()

        ###################
        # build_lib.sh
        ###################

        f = open(os.path.join(filedir,'../templates/vivado/build_lib.sh'),'r')
        fout = open('{}/build_lib.sh'.format(model.config.get_output_dir()),'w')

        for line in f.readlines():
            line = line.replace('myproject', model.config.get_project_name())
            line = line.replace('mystamp', model.config.get_config_value('Stamp'))

            fout.write(line)
        f.close()
        fout.close()

    def write_nnet_utils(self, model):
        ###################
        ## nnet_utils
        ###################

        filedir = os.path.dirname(os.path.abspath(__file__))

        srcpath = os.path.join(filedir,'../templates/vivado/nnet_utils/')
        dstpath = '{}/firmware/nnet_utils/'.format(model.config.get_output_dir())

        if not os.path.exists(dstpath):
            os.mkdir(dstpath)

        headers = [os.path.basename(h) for h in glob.glob(srcpath + '*.h')]

        for h in headers:
            copyfile(srcpath + h, dstpath + h)

        ###################
        ## ap_types
        ###################

        filedir = os.path.dirname(os.path.abspath(__file__))

        srcpath = os.path.join(filedir,'../templates/vivado/ap_types/')
        dstpath = '{}/firmware/ap_types/'.format(model.config.get_output_dir())

        if os.path.exists(dstpath):
            rmtree(dstpath)

        copytree(srcpath, dstpath)

    def write_yml(self, model):
        ###################
        # YAML config file
        ###################

        def keras_model_representer(dumper, keras_model):
            model_path = model.config.get_output_dir() + '/keras_model.h5'
            keras_model.save(model_path)
            return dumper.represent_scalar(u'!keras_model', model_path)

        try:
            from tensorflow.keras import Model as KerasModel
            yaml.add_multi_representer(KerasModel, keras_model_representer)
        except:
            pass

        with open(model.config.get_output_dir() + '/' + config_filename, 'w') as file:
            yaml.dump(model.config.config, file)

    def write_tar(self, model):
        ###################
        # Tarball output
        ###################

        with tarfile.open(model.config.get_output_dir() + '.tar.gz', mode='w:gz') as archive:
            archive.add(model.config.get_output_dir(), recursive=True)

    def write_hls(self, model):
        print('Writing HLS project')
        self.write_project_dir(model)
        self.write_project_cpp(model)
        self.write_project_header(model)
        self.write_weights(model)
        self.write_defines(model)
        self.write_parameters(model)
        self.write_test_bench(model)
        self.write_bridge(model)
        self.write_build_script(model)
        self.write_nnet_utils(model)
        self.write_yml(model)
        self.write_tar(model)
        print('Done')<|MERGE_RESOLUTION|>--- conflicted
+++ resolved
@@ -114,14 +114,9 @@
             if 'myproject' in line:
                 newline = line.replace('myproject', model.config.get_project_name())
             elif '//hls-fpga-machine-learning insert header' in line:
-<<<<<<< HEAD
                 inputs_str = ', '.join([i.definition_cpp(as_reference=True) for i in model_inputs])
                 outputs_str = ', '.join([o.definition_cpp(as_reference=True) for o in model_outputs])
-=======
-                inputs_str = ', '.join([self.variable_definition_cpp(model, i, as_reference=True) for i in model_inputs])
-                outputs_str = ', '.join([self.variable_definition_cpp(model, o, as_reference=True) for o in model_outputs])
-                brams_str  = ', \n'.join([indent + self.variable_definition_cpp(model, b, as_reference=False) for b in model_brams])
->>>>>>> 6ea1a1d8
+                brams_str  = ', \n'.join([indent + b.definition_cpp(as_reference=False) for b in model_brams])
                 insize_str = ', '.join(['unsigned short &const_size_in_{}'.format(i) for i in range(1, len(model_inputs) + 1)])
                 outsize_str = ', '.join(['unsigned short &const_size_out_{}'.format(i) for i in range(1, len(model_outputs) + 1)])
 
@@ -187,17 +182,11 @@
                                 newline += '    ' + def_cpp + ';\n'
                                 if var.pragma:
                                     newline += '    ' + self._make_array_pragma(var) + '\n'
-<<<<<<< HEAD
-                                if model.config.model_strategy == 'Resource':
-                                    newline += '    ' + self._make_stable_pragma(var) + '\n'
                     if 'function_cpp' in layer.attributes:
                         func = layer.get_attr('function_cpp')
                         func = [func]
                     else: # Temporarily support calling function_cpp()
                         func = layer.function_cpp()
-=======
-                    func = layer.function_cpp()
->>>>>>> 6ea1a1d8
                     if func:
                         if len(func) == 1:
                             newline += '    ' + func[0] + ' // ' + layer.name + '\n'
@@ -243,14 +232,9 @@
             elif 'void myproject(' in line:
                 newline = 'void {}(\n'.format(model.config.get_project_name())
             elif '//hls-fpga-machine-learning insert header' in line:
-<<<<<<< HEAD
                 inputs_str = ', '.join([i.definition_cpp(as_reference=True) for i in model_inputs])
                 outputs_str = ', '.join([o.definition_cpp(as_reference=True) for o in model_outputs])
-=======
-                inputs_str = ', '.join([self.variable_definition_cpp(model, i, as_reference=True) for i in model_inputs])
-                outputs_str = ', '.join([self.variable_definition_cpp(model, o, as_reference=True) for o in model_outputs])
-                brams_str  = ', \n'.join([indent + self.variable_definition_cpp(model, b, as_reference=False) for b in model_brams])
->>>>>>> 6ea1a1d8
+                brams_str  = ', \n'.join([indent + b.definition_cpp(as_reference=False) for b in model_brams])
                 insize_str = ', '.join(['unsigned short &const_size_in_{}'.format(i) for i in range(1, len(model_inputs) + 1)])
                 outsize_str = ', '.join(['unsigned short &const_size_out_{}'.format(o) for o in range(1, len(model_outputs) + 1)])
 
@@ -288,12 +272,8 @@
                     layer_precision = layer.get_layer_precision()
                     all_precision.update(layer_precision)
                 for used_type in all_precision.values():
-<<<<<<< HEAD
                     newline += used_type.definition_cpp()
 
-=======
-                    newline += self.type_definition_cpp(model, used_type)
->>>>>>> 6ea1a1d8
             else:
                 newline = line
             fout.write(newline)
